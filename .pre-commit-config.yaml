default_stages: [commit, push]

repos:
  - repo: https://github.com/charliermarsh/ruff-pre-commit
    # Ruff version.
    rev: 'v0.0.262'
    hooks:
      - id: ruff
        args: [--fix, --exit-non-zero-on-fix]

  - repo: https://github.com/pre-commit/pre-commit-hooks
    rev: v4.4.0
    hooks:
      - id: trailing-whitespace
      - id: check-yaml
      - id: check-added-large-files
      - id: end-of-file-fixer
        exclude: LICENSE
      - id: no-commit-to-branch
        name: Don't commit to main or master branch
        description: Prevent the user from committing directly to the primary branch.

    # verify that pyproject.toml is well formed
  - repo: https://github.com/abravalheri/validate-pyproject
    rev: v0.12.1
    hooks:
      - id: validate-pyproject
        name: Validate syntax of pyproject.toml
        description: Verify that pyproject.toml adheres to the established schema.

    # Automatically sort the imports used in .py files
  - repo: local
    hooks:
      - id: isort
        name: isort (python files in src/ and tests/)
        description: Sort and organize imports in .py files.
        entry: pdm run isort --settings-path pyproject.toml
        types: [python]
        language: python
        files: ^(src|tests)/

    # Analyze the code style and report code that doesn't adhere.
  - repo: local
    hooks:
      - id: black
        name: black
        entry: pdm run black --config pyproject.toml
        types: [python]
        files: ^(src|tests)/
        language: python
        # It is recommended to specify the latest version of Python
        # supported by your project here, or alternatively use
        # pre-commit's default_language_version, see
        # https://pre-commit.com/#top_level-default_language_version
<<<<<<< HEAD

  - repo: https://github.com/PyCQA/bandit
    rev: '1.7.5'
    hooks:
    - id: bandit
=======
>>>>>>> b515bf4a

    # Run unit tests, verify that they pass. Note that coverage is run against
    # the ./src directory here because that is what will be committed. In the
    # github workflow script, the coverage is run against the installed package
    # and uploaded to Codecov by calling pytest like so:
    # `python -m pytest --cov=<package_name> --cov-report=xml`
  - repo: local
    hooks:
      - id: pytest-check
        name: pytest-check
        description: Run unit tests with pytest.
        entry: make unit-test
        language: system
        pass_filenames: false
        always_run: true
        types: [python]

  - repo: local
    hooks:
      - id: sphinx-build
        name: Build documentation with Sphinx
        entry: pdm run sphinx-build
        language: system
        always_run: true
        exclude_types: [file, symlink]
        args:
          [
            "-T", # Show full trace back on exception
            "-E", # Don't use saved env. always read all files.
            "-b", # Flag to select which builder to use
            "html", # Use the HTML builder
            "-d", # Flag for cached environment and doctrees
            "docs/build/doctrees", # directory
            "./docs", # Source directory of documents
            "docs/build/html", # Output directory for rendered documents.
          ]<|MERGE_RESOLUTION|>--- conflicted
+++ resolved
@@ -52,14 +52,6 @@
         # supported by your project here, or alternatively use
         # pre-commit's default_language_version, see
         # https://pre-commit.com/#top_level-default_language_version
-<<<<<<< HEAD
-
-  - repo: https://github.com/PyCQA/bandit
-    rev: '1.7.5'
-    hooks:
-    - id: bandit
-=======
->>>>>>> b515bf4a
 
     # Run unit tests, verify that they pass. Note that coverage is run against
     # the ./src directory here because that is what will be committed. In the
